/*
    Calimero 2 - A library for KNX network access
    Copyright (c) 2015, 2022 B. Malinowsky

    This program is free software; you can redistribute it and/or modify
    it under the terms of the GNU General Public License as published by
    the Free Software Foundation; either version 2 of the License, or
    (at your option) any later version.

    This program is distributed in the hope that it will be useful,
    but WITHOUT ANY WARRANTY; without even the implied warranty of
    MERCHANTABILITY or FITNESS FOR A PARTICULAR PURPOSE. See the
    GNU General Public License for more details.

    You should have received a copy of the GNU General Public License
    along with this program; if not, write to the Free Software
    Foundation, Inc., 59 Temple Place, Suite 330, Boston, MA  02111-1307  USA

    Linking this library statically or dynamically with other modules is
    making a combined work based on this library. Thus, the terms and
    conditions of the GNU General Public License cover the whole
    combination.

    As a special exception, the copyright holders of this library give you
    permission to link this library with independent modules to produce an
    executable, regardless of the license terms of these independent
    modules, and to copy and distribute the resulting executable under terms
    of your choice, provided that you also meet, for each linked independent
    module, the terms and conditions of the license of that module. An
    independent module is a module which is not derived from or based on
    this library. If you modify this library, you may extend this exception
    to your version of the library, but you are not obligated to do so. If
    you do not wish to do so, delete this exception statement from your
    version.
*/

package io.calimero.usb;

import static java.lang.System.Logger.Level.DEBUG;
import static java.lang.System.Logger.Level.ERROR;
import static java.lang.System.Logger.Level.INFO;
import static java.lang.System.Logger.Level.TRACE;
import static java.lang.System.Logger.Level.WARNING;
import static java.util.stream.Collectors.flatMapping;
import static java.util.stream.Collectors.groupingBy;
import static java.util.stream.Collectors.toUnmodifiableList;

import java.io.BufferedReader;
import java.io.ByteArrayOutputStream;
import java.io.IOException;
import java.io.InputStreamReader;
import java.io.UnsupportedEncodingException;
import java.lang.System.Logger;
import java.lang.reflect.Field;
import java.nio.ByteBuffer;
import java.nio.charset.StandardCharsets;
import java.util.ArrayList;
import java.util.Arrays;
import java.util.Collections;
import java.util.EnumSet;
import java.util.Iterator;
import java.util.List;
import java.util.Map;
import java.util.Optional;
import java.util.Set;
import java.util.stream.Collectors;
import java.util.stream.IntStream;
import java.util.stream.Stream;
import java.util.stream.StreamSupport;

import javax.usb.UsbClaimException;
import javax.usb.UsbConfiguration;
import javax.usb.UsbConst;
import javax.usb.UsbDevice;
import javax.usb.UsbDeviceDescriptor;
import javax.usb.UsbDisconnectedException;
import javax.usb.UsbEndpoint;
import javax.usb.UsbException;
import javax.usb.UsbHostManager;
import javax.usb.UsbHub;
import javax.usb.UsbInterface;
import javax.usb.UsbIrp;
import javax.usb.UsbNotActiveException;
import javax.usb.UsbNotClaimedException;
import javax.usb.UsbNotOpenException;
import javax.usb.UsbPipe;
import javax.usb.UsbPlatformException;
import javax.usb.event.UsbPipeDataEvent;
import javax.usb.event.UsbPipeErrorEvent;
import javax.usb.event.UsbPipeEvent;
import javax.usb.event.UsbPipeListener;

import org.usb4java.Context;
import org.usb4java.DescriptorUtils;
import org.usb4java.Device;
import org.usb4java.DeviceDescriptor;
import org.usb4java.DeviceHandle;
import org.usb4java.DeviceList;
import org.usb4java.LibUsb;

import io.calimero.usb.HidReport.BusAccessServerFeature;
import io.calimero.usb.HidReportHeader.PacketType;
import io.calimero.usb.TransferProtocolHeader.BusAccessServerService;
import io.calimero.usb.TransferProtocolHeader.KnxTunnelEmi;
import io.calimero.usb.TransferProtocolHeader.Protocol;
import tuwien.auto.calimero.CloseEvent;
import tuwien.auto.calimero.DataUnitBuilder;
import tuwien.auto.calimero.DeviceDescriptor.DD0;
import tuwien.auto.calimero.FrameEvent;
import tuwien.auto.calimero.KNXException;
import tuwien.auto.calimero.KNXFormatException;
import tuwien.auto.calimero.KNXIllegalArgumentException;
import tuwien.auto.calimero.KNXListener;
import tuwien.auto.calimero.KNXTimeoutException;
import tuwien.auto.calimero.KnxRuntimeException;
import tuwien.auto.calimero.cemi.CEMIFactory;
import tuwien.auto.calimero.internal.EventListeners;
import tuwien.auto.calimero.internal.Executor;
import tuwien.auto.calimero.serial.ConnectionEvent;
import tuwien.auto.calimero.serial.ConnectionStatus;
import tuwien.auto.calimero.serial.KNXPortClosedException;

/**
 * KNX USB connection providing EMI data exchange and Bus Access Server Feature service. The implementation for USB is
 * based on javax.usb and usb4java.
 *
 * @author B. Malinowsky
 */
final class UsbConnection implements tuwien.auto.calimero.serial.usb.UsbConnection {
	// KNX interfaces that use a USB to ? adapter (e.g., USB to serial adapter)
	// this allows us to at least list those devices, although we cannot tell the
	// actual communication port (e.g., /dev/ttyACM0)
	private static final int[] virtualSerialVendorIds = {
		0x03eb // busware TP-UART
	};
	private static final int[] virtualSerialProductIds = {
		0x204b // busware TP-UART
	};

	// maximum reply time for a response service is 1000 ms
	// the additional milliseconds allow for delay of slow interfaces and OS crap
	private static final int tunnelingTimeout = 1000 + 500; // ms

	private static final String logPrefix = "io.calimero.usb";
	private static final Logger slogger = System.getLogger(logPrefix);
	private final Logger logger;
	private final String name;

	private static final Map<Integer, List<Integer>> vendorProductIds = loadKnxUsbVendorProductIds();

	private static Map<Integer, List<Integer>> loadKnxUsbVendorProductIds() {
		try (var is = UsbConnection.class.getResourceAsStream("/knxUsbVendorProductIds")) {
			final var lines = new BufferedReader(new InputStreamReader(is, StandardCharsets.UTF_8)).lines();
			final int[] currentVendor = new int[1];
			return Map.copyOf(lines.filter(s -> !s.startsWith("#") && !s.isBlank())
					.collect(groupingBy(
							line -> line.startsWith("\t") ? currentVendor[0] : (currentVendor[0] = fromHex(line)),
							flatMapping(UsbConnection::productsIds, toUnmodifiableList()))));
		}
		catch (final IOException | RuntimeException e) {
			slogger.log(WARNING, "failed loading KNX USB vendor:product IDs, autodetection of USB devices won't work", e);
		}
		return Map.of();
	}

	private static Stream<Integer> productsIds(final String line) {
		return line.startsWith("\t") ? List.of(line.split("#")[0].split(",")).stream().map(s -> fromHex(s))
				: Stream.of();
	}

	private final EventListeners<KNXListener> listeners;

	private final UsbDevice dev;
	private final UsbInterface knxUsbIf;
	private final UsbPipe out;
	private final UsbPipe in;

	/*
	 Device Feature Service protocol:
	 Device Feature Get is always answered by Device Feature Response
	 Device Feature Get is only sent by the USB bus access client-side
	 Device Feature Set and Info are not answered
	 Device Feature Info is only sent by the USB bus access server-side
	 */

	private final Object responseLock = new Object();
	private HidReport response;

	// TODO Make sure list is not filled with junk data over time, e.g., add timestamp and sweep
	// after > 5 * tunnelingTimeout. Also identify and log unknown entries.
	// Not tested, because partial reports are not used currently
	private final List<HidReport> partialReportList = Collections.synchronizedList(new ArrayList<>());

	private volatile KnxTunnelEmi activeEmi = KnxTunnelEmi.Cemi;

	private final UsbCallback callback = new UsbCallback();

	private final class UsbCallback implements Runnable, UsbPipeListener {
		private volatile boolean close;

		@Override
		public void run() {
			try {
				while (!close)
					in.syncSubmit(new byte[64]);

			}
			catch (UsbNotActiveException | UsbNotOpenException | IllegalArgumentException | UsbDisconnectedException
					| UsbException e) {
				if (!close)
					close(CloseEvent.INTERNAL, e.getMessage());
			}
		}

		@Override
		public void errorEventOccurred(final UsbPipeErrorEvent event) {
			final byte epaddr = endpointAddress(event);
			final int idx = epaddr & UsbConst.ENDPOINT_NUMBER_MASK;
			final String dir = DescriptorUtils.getDirectionName(epaddr);

			final UsbException e = event.getUsbException();
			logger.log(ERROR, "EP {0} {1} error event for I/O request, {2}", idx, dir, e.toString());
		}

		@Override
		public void dataEventOccurred(final UsbPipeDataEvent event) {
			final byte epaddr = endpointAddress(event);
			final int idx = epaddr & UsbConst.ENDPOINT_NUMBER_MASK;
			final String dir = DescriptorUtils.getDirectionName(epaddr);

			final byte[] data = event.getData();
			// with some implementations, we might get a 0-length or unchanged array back, skip further parsing
			if (event.getActualLength() == 0 || Arrays.equals(data, new byte[64])) {
				logger.log(DEBUG, "EP {0} {1} empty I/O request (length {2})", idx, dir, event.getActualLength());
				return;
			}
			try {
				final var report = new HidReport(data);
<<<<<<< HEAD
				logger.trace("EP {} {} I/O request {}", idx, dir,
=======
				logger.log(TRACE, "EP {0} {1} I/O request {2}", idx, dir,
>>>>>>> 1c6bbaa5
						DataUnitBuilder.toHex(Arrays.copyOfRange(data, 0, report.reportHeader().dataLength() + 3), ""));
				final EnumSet<PacketType> packetType = report.reportHeader().packetType();
				final TransferProtocolHeader tph = report.transferProtocolHeader();
				if (packetType.contains(PacketType.Partial) || tph == null)
					assemblePartialPackets(report);
				else if (tph.protocol() == Protocol.KnxTunnel)
					fireFrameReceived((KnxTunnelEmi) tph.service(), report.data());
				else if (tph.protocol() == Protocol.BusAccessServerFeature) {
					// check whether we are waiting for a device feature response service
					if (tph.service() == BusAccessServerService.Response)
						setResponse(report);
					else if (tph.service() == BusAccessServerService.Info) {
						final BusAccessServerFeature feature = report.featureId();
<<<<<<< HEAD
						logger.trace("{} {}", feature, DataUnitBuilder.toHex(report.data(), ""));
=======
						logger.log(TRACE, "{0} {1}", feature, DataUnitBuilder.toHex(report.data(), ""));
>>>>>>> 1c6bbaa5
					}

					if (report.featureId() == BusAccessServerFeature.ConnectionStatus) {
						final int status = report.data()[0];
						listeners.dispatchCustomEvent(status == 1 ? ConnectionStatus.Online : ConnectionStatus.Offline);
					}
				}
				else
<<<<<<< HEAD
					logger.warn("unexpected service {}: {}", tph.service(), DataUnitBuilder.toHex(data, ""));
=======
					logger.log(WARNING, "unexpected service {0}: {1}", tph.service(), DataUnitBuilder.toHex(data, ""));
>>>>>>> 1c6bbaa5
			}
			catch (final KNXFormatException | RuntimeException e) {
				logger.log(ERROR, "creating HID class report from " + DataUnitBuilder.toHex(data, ""), e);
			}
		}

		private byte endpointAddress(final UsbPipeEvent event) {
			final UsbEndpoint ep = event.getUsbPipe().getUsbEndpoint();
			return ep.getUsbEndpointDescriptor().bEndpointAddress();
		}

		void quit() {
			close = true;
		}
	}

	static {
		try {
			printDevices();
		}
		catch (final KnxRuntimeException e) {
			slogger.log(ERROR, "Enumerate USB devices, " + e);
		}
		try {
			final StringBuilder sb = new StringBuilder();
			final List<UsbDevice> devices = getKnxDevices();
			for (final UsbDevice d : devices) {
				try {
					sb.append("\n").append(printInfo(d, slogger, " |   "));
				}
				catch (final UsbException ignore) {}
			}
<<<<<<< HEAD
			slogger.info("Found {} KNX USB devices{}{}", devices.size(), sb.length() > 0 ? ":" : "", sb);
=======
			slogger.log(INFO, "Found {0} KNX USB devices{1}{2}", devices.size(), sb.length() > 0 ? ":" : "", sb);
>>>>>>> 1c6bbaa5
		}
		catch (final RuntimeException e) {}
	}

	/**
	 * Scans for USB device connection changes, so subsequent traversals provide an updated view of attached USB
	 * interfaces.
	 *
	 * @throws SecurityException on restricted access to USB services indicated as security violation
	 * @throws UsbException on error with USB services
	 */
	public static void updateDeviceList() throws SecurityException, UsbException {
		((org.usb4java.javax.Services) UsbHostManager.getUsbServices()).scan();
	}

	public static List<UsbDevice> getDevices() {
		return collect(getRootHub());
	}

	/**
	 * Returns the list of KNX devices currently attached to the host, based on known KNX vendor IDs.
	 *
	 * @return the list of found KNX devices
	 */
	public static List<UsbDevice> getKnxDevices() {
		final List<UsbDevice> knx = new ArrayList<>();
		for (final UsbDevice d : getDevices()) {
			final var descriptor = d.getUsbDeviceDescriptor();
			final int vendor = descriptor.idVendor() & 0xffff;
			if (vendorProductIds.getOrDefault(vendor, List.of()).contains(descriptor.idProduct() & 0xffff))
				knx.add(d);
		}
		return knx;
	}

	// internal use only
	public static List<UsbDevice> getVirtualSerialKnxDevices() throws SecurityException {
		final List<UsbDevice> knx = new ArrayList<>();
		for (final UsbDevice d : getDevices()) {
			final int vendor = d.getUsbDeviceDescriptor().idVendor() & 0xffff;
			final int product = d.getUsbDeviceDescriptor().idProduct() & 0xffff;
			for (int i = 0; i < virtualSerialVendorIds.length; i++) {
				final int v = virtualSerialVendorIds[i];
				if (v == vendor && virtualSerialProductIds[i] == product)
					knx.add(d);
			}
		}
		return knx;
	}

	public static void printDevices() {
		final StringBuilder sb = new StringBuilder();
		traverse(getRootHub(), sb, "");
		slogger.log(DEBUG, "Enumerate USB devices\n{0}", sb);

		// Use the low-level API, because on Windows the string descriptors cause problems
<<<<<<< HEAD
		if (slogger.isTraceEnabled())
			slogger.trace("Enumerate USB devices using the low-level API\n{}",
					getDeviceDescriptionsLowLevel().stream().collect(Collectors.joining("\n")));
=======
		slogger.log(TRACE, () -> "Enumerate USB devices using the low-level API\n" +
				getDeviceDescriptionsLowLevel().stream().collect(Collectors.joining("\n")));
>>>>>>> 1c6bbaa5
	}

	/**
	 * Creates a new KNX USB connection using a KNX USB {@code device} identifier to locate the USB interface, being
	 * either a {@code vendorId:productId}, or a name used for pattern matching with the USB device descriptor strings.
	 *
	 * @param device a {@code vendorId:productId} identifier, or a name (case-insensitive) that is used to match a KNX
	 *        USB device by its description strings, e.g, "siemens", "busch-jaeger", "abb". Note, that with more than
	 *        one USB device matching the criteria of {@code device}, the first one found is selected
	 * @throws KNXException on errors finding or accessing the USB interface, or opening the KNX USB connection
	 */
	public UsbConnection(final String device) throws KNXException {
		this(findDevice(device), device);
	}

	/**
	 * Creates a new KNX USB connection using a vendor and product identifier to locate the USB interface. Note, that
	 * with more than one USB interfaces matching {@code vendorId:productId}, the first one found is selected. This is
	 * only the case if several USB interfaces of the same make and model are attached to the host.
	 *
	 * @param vendorId the vendor identifier of the USB {@code vendorId:productId}
	 * @param productId the product identifier of the USB {@code vendorId:productId}
	 * @throws KNXException on errors finding or accessing the USB interface, or opening the KNX USB connection
	 */
	// TODO we use the first matching USB device we find, current param list is not sufficient!
	public UsbConnection(final int vendorId, final int productId) throws KNXException {
		this(findDevice(vendorId, productId), toDeviceId(vendorId, productId));
	}

	private UsbConnection(final UsbDevice device, final String name) throws KNXException {
		dev = device;
		this.name = name.isEmpty() ? toDeviceId(device) : name;
		logger = System.getLogger(logPrefix + "." + name());
		listeners = new EventListeners<>(null, ConnectionEvent.class);
		listeners.registerEventType(ConnectionStatus.class);

		try {
			final Object[] usbIfInOut = open(device);

			knxUsbIf = (UsbInterface) usbIfInOut[0];
			// EP address in/out: USB endpoints for asynchronous KNX data transfer over interrupt pipe
			final int epAddressIn = (int) usbIfInOut[1];
			final int epAddressOut = (int) usbIfInOut[2];

			out = open(knxUsbIf, epAddressOut);
			in = open(knxUsbIf, epAddressIn);
			in.addUsbPipeListener(callback);
			// if necessary, unclog the incoming pipe
			UsbIrp irp;
			do {
				irp = in.asyncSubmit(new byte[64]);
				irp.waitUntilComplete(10);
			}
			while (irp.isComplete());

			Executor.execute(callback, "Calimero USB callback");
		}
		catch (UsbNotActiveException | UsbDisconnectedException | UsbNotClaimedException | UsbException e) {
			throw new KNXException("open USB connection '" + this.name + "'", e);
		}
	}

	private static String toDeviceId(final UsbDevice device) {
		final UsbDeviceDescriptor dd = device.getUsbDeviceDescriptor();
		return toDeviceId(dd.idVendor(), dd.idProduct());
	}

	/**
	 * Adds the specified event listener {@code l} to receive events from this connection. If {@code l} was already
	 * added as listener, no action is performed.
	 *
	 * @param l the listener to add
	 */
	@Override
	public void addConnectionListener(final KNXListener l) {
		listeners.add(l);
	}

	/**
	 * Removes the specified event listener {@code l}, so it does no longer receive events from this connection. If
	 * {@code l} was not added in the first place, no action is performed.
	 *
	 * @param l the listener to remove
	 */
	@Override
	public void removeConnectionListener(final KNXListener l) {
		listeners.remove(l);
	}

	@Override
	public void send(final byte[] frame, final BlockingMode blockingMode)
			throws KNXPortClosedException, KNXTimeoutException {
		final var reports = HidReport.create(activeEmi, frame);
		for (final var r : reports) {
			send(r);
		}
	}

	private void send(final HidReport frame) throws KNXPortClosedException, KNXTimeoutException {
		try {
			final byte[] data = frame.toByteArray();
<<<<<<< HEAD
			logger.trace("sending I/O request {}",
=======
			logger.log(TRACE, "sending I/O request {0}",
>>>>>>> 1c6bbaa5
					DataUnitBuilder.toHex(Arrays.copyOfRange(data, 0, frame.reportHeader().dataLength() + 3), ""));
			out.syncSubmit(data);
		}
		catch (UsbException | UsbNotActiveException | UsbNotClaimedException | UsbDisconnectedException e) {
			close();
			throw new KNXPortClosedException("error sending report over USB", name, e);
		}
	}

	/**
	 * Returns the KNX device descriptor type 0 of the USB interface.
	 *
	 * @return device descriptor type 0
	 * @throws KNXPortClosedException on closed port
	 * @throws KNXTimeoutException on response timeout
	 * @throws InterruptedException on interrupt
	 * @see tuwien.auto.calimero.DeviceDescriptor
	 */
	public final DD0 deviceDescriptor() throws KNXPortClosedException, KNXTimeoutException, InterruptedException {
		return DD0.from((int) toUnsigned(getFeature(BusAccessServerFeature.DeviceDescriptorType0)));
	}

	/**
	 * @return the EMI types supported by the KNX USB device
	 * @throws KNXPortClosedException on closed port
	 * @throws KNXTimeoutException on response timeout
	 * @throws InterruptedException on interrupt
	 */
	public final EnumSet<EmiType> supportedEmiTypes()
			throws KNXPortClosedException, KNXTimeoutException, InterruptedException {
		return fromEmiBits(getFeature(BusAccessServerFeature.SupportedEmiTypes)[1]);
	}

	private static final Map<Integer, EmiType> emiBitToType = Map.of(1 << 0, EmiType.Emi1, 1 << 1, EmiType.Emi2, 1 << 2,
			EmiType.Cemi);

	private static EnumSet<EmiType> fromEmiBits(final int bitfield) {
		final var types = EnumSet.noneOf(EmiType.class);
		for (final var t : emiBitToType.entrySet())
			if ((bitfield & t.getKey()) == t.getKey())
				types.add(t.getValue());
		return types;
	}

	/**
	 * @return the currently active EMI type in the KNX USB device
	 * @throws KNXPortClosedException on closed port
	 * @throws KNXTimeoutException on response timeout
	 * @throws InterruptedException on interrupt
	 */
	public final EmiType activeEmiType() throws KNXPortClosedException, KNXTimeoutException, InterruptedException {
		final int bits = (int) toUnsigned(getFeature(BusAccessServerFeature.ActiveEmiType));
		for (final var emi : KnxTunnelEmi.values())
			if (emi.id() == bits) {
				activeEmi = emi;
				return EmiType.values()[emi.ordinal()];
			}
		// TODO would an EmiType element "NotSet" make sense? at least one device I know returns
		// 0 in uninitialized state
		throw new KNXIllegalArgumentException("unspecified EMI type " + bits);
	}

	/**
	 * Sets the active EMI type for communication. Before setting an active EMI type, the supported EMI types should be
	 * checked using {@link #getSupportedEmiTypes()}. If only one EMI type is supported, KNX USB device support for this
	 * method is optional.
	 *
	 * @param active the EMI type to activate for communication
	 * @throws KNXPortClosedException on closed port
	 * @throws KNXTimeoutException on response timeout
	 */
	public final void setActiveEmiType(final EmiType active) throws KNXPortClosedException, KNXTimeoutException {
		final KnxTunnelEmi set = KnxTunnelEmi.values()[active.ordinal()];
		final var report = HidReport.createFeatureService(BusAccessServerService.Set,
				BusAccessServerFeature.ActiveEmiType, new byte[] { (byte) set.id() });
		send(report);
		activeEmi = set;
	}

	/**
	 * @return current state of the KNX connection, active/not active
	 * @throws KNXPortClosedException on closed port
	 * @throws KNXTimeoutException on response timeout
	 * @throws InterruptedException on interrupt
	 */
	public final boolean isKnxConnectionActive()
			throws KNXPortClosedException, KNXTimeoutException, InterruptedException {
		final int data = getFeature(BusAccessServerFeature.ConnectionStatus)[0];
		return (data & 0x01) == 0x01;
	}

	/**
	 * @return the KNX USB manufacturer code as 16 bit unsigned value
	 * @throws KNXPortClosedException on closed port
	 * @throws KNXTimeoutException on response timeout
	 * @throws InterruptedException on interrupt
	 */
	public final int manufacturerCode() throws KNXPortClosedException, KNXTimeoutException, InterruptedException {
		return (int) toUnsigned(getFeature(BusAccessServerFeature.Manufacturer));
	}

	/** @return the name of this USB connection, usually in the format {@code <vendorID>:<productID>} */
	@Override
	public final String name() {
		return name;
	}

	@Override
	public void close() {
		close(CloseEvent.CLIENT_REQUEST, "user request");
	}

	// returns [UsbInterface, Endpoint Address In, Endpoint Address Out]
	private Object[] open(final UsbDevice device) throws UsbException {
<<<<<<< HEAD
		logger.info(printInfo(device, logger, ""));
=======
		logger.log(INFO, printInfo(device, logger, ""));
>>>>>>> 1c6bbaa5

		final UsbConfiguration configuration = device.getActiveUsbConfiguration();
		@SuppressWarnings("unchecked")
		final List<UsbInterface> interfaces = configuration.getUsbInterfaces();
		UsbInterface useUsbIf = null;
		int epAddressOut = 0;
		int epAddressIn = 0;
		for (final UsbInterface uif : interfaces) {
			@SuppressWarnings("unchecked")
			final List<UsbInterface> settings = uif.getSettings();
			// iterate over all alternate settings this interface provides
			for (final UsbInterface alt : settings) {
<<<<<<< HEAD
				logger.trace("{}, setting {}", alt,
=======
				logger.log(TRACE, "{0}, setting {1}", alt,
>>>>>>> 1c6bbaa5
						alt.getUsbInterfaceDescriptor().bAlternateSetting() & 0xff);
				// KNX USB has a HID class interface
				final int interfaceClassHid = 0x03;
				final byte ifClass = alt.getUsbInterfaceDescriptor().bInterfaceClass();
				if (ifClass != interfaceClassHid)
					logger.log(WARNING, "{0} {1} doesn't look right, no HID class", device, alt);
				else {
					@SuppressWarnings("unchecked")
					final List<UsbEndpoint> endpoints = alt.getUsbEndpoints();
					for (final UsbEndpoint endpoint : endpoints) {
						final byte addr = endpoint.getUsbEndpointDescriptor().bEndpointAddress();

						final int index = addr & UsbConst.ENDPOINT_NUMBER_MASK;
						final String inout = DescriptorUtils.getDirectionName(addr);
						logger.log(TRACE, "EP {0} {1}", index, inout);

						final boolean epIn = (addr & LibUsb.ENDPOINT_IN) != 0;
						if (epIn && epAddressIn == 0)
							epAddressIn = addr & 0xff;
						if (!epIn && epAddressOut == 0)
							epAddressOut = addr & 0xff;
						if (useUsbIf == null && epAddressIn != 0 && epAddressOut != 0)
							useUsbIf = alt;
					}
				}
			}
		}
		logger.log(DEBUG, "Found USB device endpoint addresses OUT 0x{0}, IN 0x{1}", Integer.toHexString(epAddressOut),
				Integer.toHexString(epAddressIn));
		final UsbInterface usbIf = Optional.ofNullable(useUsbIf).orElse(configuration.getUsbInterface((byte) 0));
		try {
			usbIf.claim();
		}
		catch (UsbClaimException | UsbPlatformException e) {
			// At least on Linux, we might have to detach the kernel driver. Strangely,
			// a failed claim presents itself as UsbPlatformException, indicating a busy device.
			// Force unload any kernel USB drivers, might work on Linux/OSX, not on Windows.
			usbIf.claim(forceClaim -> true);
		}
		return new Object[] { usbIf, epAddressIn, epAddressOut };
	}

	private static UsbPipe open(final UsbInterface usbIf, final int endpointAddress)
			throws KNXException, UsbNotActiveException, UsbNotClaimedException, UsbDisconnectedException, UsbException {
		final UsbEndpoint epout = usbIf.getUsbEndpoint((byte) endpointAddress);
		if (epout == null)
			throw new KNXException(usbIf.getUsbConfiguration().getUsbDevice() + " contains no KNX USB data endpoint 0x"
					+ Integer.toUnsignedString(endpointAddress, 16));
		final UsbPipe pipe = epout.getUsbPipe();
		pipe.open();
		return pipe;
	}

	private void close(final int initiator, final String reason) {
		if (!knxUsbIf.isClaimed())
			return;
		final boolean win = System.getProperty("os.name", "unknown").toLowerCase().contains("win");
		try {
			in.removeUsbPipeListener(callback);
			callback.quit();

			if (out.isOpen()) {
				out.abortAllSubmissions();
				out.close();
			}
			if (in.isOpen()) {
				// TODO this causes our callback thread to quit with exception
				in.abortAllSubmissions();
				in.close();
			}
			String ifname = "" + knxUsbIf.getUsbInterfaceDescriptor().bInterfaceNumber();
			try {
				final String s = knxUsbIf.getInterfaceString();
				if (s != null)
					ifname = s;
			}
			catch (final UnsupportedEncodingException e) {}
			logger.log(TRACE, "release USB interface {0}, active={1}, claimed={2}", ifname, knxUsbIf.isActive(),
					knxUsbIf.isClaimed());
			knxUsbIf.release();
		}
		catch (UsbNotActiveException | UsbNotOpenException | UsbDisconnectedException | UsbException e) {
			// windows always throws "USB error 5: Unable to release interface: Entity not found", avoid noise
			if (win && e instanceof UsbPlatformException)
				logger.log(DEBUG, "close connection, {0}", e.getMessage());
			else
				logger.log(WARNING, "close connection", e);
		}
		finally {
			if (win)
				removeClaimedInterfaceNumberOnWindows();
		}
		listeners.fire(l -> l.connectionClosed(new CloseEvent(this, initiator, reason)));
	}

	// Workaround for usb4java-javax on Windows platforms to always remove the interface number of our USB interface.
	// AbstractDevice does not do that in case libusb returns with an error code from releaseInterface().
	// Subsequent claims of that interface then always fail.
	private void removeClaimedInterfaceNumberOnWindows() {
		try {
			final Class<? extends UsbDevice> c = dev.getClass();
			final Class<?> abstractDevice = c.getSuperclass();
			final Field field = abstractDevice.getDeclaredField("claimedInterfaceNumbers");
			field.setAccessible(true);
			final Object set = field.get(dev);
			if (set instanceof Set<?>) {
				@SuppressWarnings("unchecked")
				final Set<Byte> numbers = (Set<Byte>) set;
				numbers.remove(knxUsbIf.getUsbInterfaceDescriptor().bInterfaceNumber());
			}
		}
		catch (final Exception e) {
			// specifically NoSuchFieldException, SecurityException, IllegalArgumentException, IllegalAccessException
			logger.log(ERROR, "on removing claimed interface number, subsequent claims might fail!", e);
		}
	}

	private byte[] getFeature(final BusAccessServerFeature feature)
		throws InterruptedException, KNXPortClosedException, KNXTimeoutException {
		final var report = HidReport.createFeatureService(BusAccessServerService.Get, feature, new byte[0]);
		send(report);
		final var res = waitForResponse();
		return res.data();
	}

	private HidReport waitForResponse() throws InterruptedException, KNXTimeoutException {
		long remaining = tunnelingTimeout;
		final long end = System.currentTimeMillis() + remaining;
		while (remaining > 0) {
			synchronized (responseLock) {
				if (response != null) {
					final HidReport r = response;
					response = null;
					return r;
				}
				responseLock.wait(remaining);
			}
			remaining = end - System.currentTimeMillis();
		}
		throw new KNXTimeoutException("waiting for response");
	}

	private void setResponse(final HidReport response) {
		synchronized (responseLock) {
			this.response = response;
			responseLock.notify();
		}
	}

	private void assemblePartialPackets(final HidReport part) throws KNXFormatException {
		partialReportList.add(part);
		if (!part.reportHeader().packetType().contains(PacketType.End))
			return;

		final ByteArrayOutputStream data = new ByteArrayOutputStream();
		KnxTunnelEmi emiType = null;
		for (int i = 0; i < partialReportList.size(); i++) {
			final var report = partialReportList.get(i);
			if (report.reportHeader().sequenceNumber() != i + 1) {
				// unexpected order, ignore complete KNX frame and discard received reports
				final String reports = partialReportList.stream().map(Object::toString)
						.collect(Collectors.joining("]\n\t[", "\t[", "]"));
<<<<<<< HEAD
				logger.warn("received out of order HID report (expected seq {}, got {}) - ignore complete KNX frame, "
						+ "discard reports:\n{}", i + 1, report.reportHeader().sequenceNumber(), reports);
=======
				logger.log(WARNING, "received out of order HID report (expected seq {0}, got {1}) - ignore complete KNX frame, "
						+ "discard reports:\n{2}", i + 1, report.reportHeader().sequenceNumber(), reports);
>>>>>>> 1c6bbaa5
				partialReportList.clear();
				return;
			}
			if (report.reportHeader().packetType().contains(PacketType.Start))
				emiType = (KnxTunnelEmi) report.transferProtocolHeader().service();
			final byte[] body = report.data();
			data.write(body, 0, body.length);
		}
		final byte[] assembled = data.toByteArray();
		logger.log(DEBUG, "assembling KNX data frame from {0} partial packets complete: {1}", partialReportList.size(),
				DataUnitBuilder.toHex(assembled, " "));
		partialReportList.clear();
		fireFrameReceived(emiType, assembled);
	}

	/**
	 * Fires a frame received event ({@link KNXListener#frameReceived(FrameEvent)}) for the supplied EMI {@code frame}.
	 *
	 * @param frame the EMI1/EMI2/cEMI L-data frame to generate the event for
	 * @throws KNXFormatException on error creating cEMI message
	 */
	private void fireFrameReceived(final KnxTunnelEmi emiType, final byte[] frame) throws KNXFormatException {
<<<<<<< HEAD
		logger.debug("received {} frame {}", emiType, DataUnitBuilder.toHex(frame, ""));
=======
		logger.log(DEBUG, "received {0} frame {1}", emiType, DataUnitBuilder.toHex(frame, ""));
>>>>>>> 1c6bbaa5
		final FrameEvent fe;
		// check baos main service and forward frame as raw bytes
		if ((frame[0] & 0xff) == 0xf0)
			fe = new FrameEvent(this, frame);
		else
			fe = emiType == KnxTunnelEmi.Cemi ? new FrameEvent(this, CEMIFactory.create(frame, 0, frame.length))
					: new FrameEvent(this, frame);
		listeners.fire(l -> l.frameReceived(fe));
	}

	private static UsbHub getRootHub() {
		try {
			return UsbHostManager.getUsbServices().getRootUsbHub();
		}
		catch (final UsbException | SecurityException e) {
			throw new KnxRuntimeException("Accessing USB root hub", e);
		}
	}

	@SuppressWarnings("unchecked")
	private static List<UsbDevice> getAttachedDevices(final UsbHub hub) {
		return hub.getAttachedUsbDevices();
	}

	private static UsbDevice findDevice(final int vendorId, final int productId) throws KNXException {
		return findDevice(getRootHub(), vendorId, productId);
	}

	private static UsbDevice findDevice(final UsbHub hub, final int vendorId, final int productId) throws KNXException {
		for (final UsbDevice d : getAttachedDevices(hub)) {
			final UsbDeviceDescriptor dd = d.getUsbDeviceDescriptor();
			if ((dd.idVendor() & 0xffff) == vendorId && (dd.idProduct() & 0xffff) == productId)
				return d;
			if (d.isUsbHub()) {
				try {
					return findDevice((UsbHub) d, vendorId, productId);
				}
				catch (final KNXException e) {}
			}
		}
		throw new KNXException(toDeviceId(vendorId, productId) + " not found");
	}

	private static UsbDevice findDevice(final String device) throws KNXException {
		try {
			// check vendorId:productId format
			final String[] split = device.split(":", -1);
			if (split.length == 2) {
				try {
					final int vendorId = fromHex(split[0]);
					final int productId = fromHex(split[1]);
					return findDevice(getRootHub(), vendorId, productId);
				}
				catch (final NumberFormatException expected) {}
			}
			// check if device name is a substring in one of the USB device strings
			return findDeviceByNameLowLevel(device);
//			return findDeviceByName(getRootHub(), device.toLowerCase());
		}
		catch (final SecurityException | UsbDisconnectedException e) {
			throw new KNXException("find USB device matching '" + device + "'", e);
		}
	}

	// find device by name using high-level API
	// won't work on Windows, because of libusb overflow error on getting the language descriptor
//	private static UsbDevice findDeviceByName(final UsbHub hub, final String device)
//		throws UsbDisconnectedException, UsbException, KNXException
//	{
//		for (final UsbDevice d : getAttachedDevices(hub)) {
//			try {
//				final String mf = d.getManufacturerString();
//				if (mf != null && mf.toLowerCase().contains(device))
//					return d;
//				final String prod = d.getProductString();
//				if (prod != null && prod.toLowerCase().contains(device))
//					return d;
//			}
//			catch (final UnsupportedEncodingException | UsbException e) {}
//			try {
//				if (d.isUsbHub())
//					return findDeviceByName((UsbHub) d, device);
//			}
//			catch (final KNXException e) {}
//		}
//		throw new KNXException("no USB device found with name '" + device + "'");
//	}

	private static List<UsbDevice> collect(final UsbDevice device) {
		final List<UsbDevice> l = new ArrayList<>();
		if (device.isUsbHub())
			getAttachedDevices((UsbHub) device).forEach(d -> l.addAll(collect(d)));
		else
			l.add(device);
		return l;
	}

	private static void traverse(final UsbDevice device, final StringBuilder sb, final String indent) {
		try {
			sb.append(printInfo(device, slogger, indent));
		}
		catch (final UsbException e) {
			slogger.log(WARNING, "Accessing USB device, " + e);
		}
		if (device.isUsbHub())
			for (final Iterator<UsbDevice> i = getAttachedDevices((UsbHub) device).iterator(); i.hasNext();)
				traverse(i.next(), sb.append("\n"), indent + (i.hasNext() ? " |   " : "     "));
	}

	private static String printInfo(final UsbDevice device, final Logger l, final String indent) throws UsbException {
		final StringBuilder sb = new StringBuilder();
		final UsbDeviceDescriptor dd = device.getUsbDeviceDescriptor();
		final String s = indent.isEmpty() ? "" : indent.substring(0, indent.length() - 5) + " |--";
		// vendor ID is mandatory for KNX USB data interface
		sb.append(s).append(device.toString());

		// virtual devices don't contain string descriptors
		final boolean virtual = device instanceof UsbHub && ((UsbHub) device).isRootUsbHub();
		if (virtual)
			return sb.toString();

		// manufacturer is mandatory for KNX USB data interface
		final byte manufacturer = dd.iManufacturer();
		// product support is optional for KNX USB data interface
		final byte product = dd.iProduct();
		final byte sno = dd.iSerialNumber();
		try {
			String desc = indent;
			if (product != 0)
				desc += "" + trimAtNull(device.getString(product));
			if (manufacturer != 0)
				desc += " (" + trimAtNull(device.getString(manufacturer)) + ")";
			if (!desc.equals(indent))
				sb.append("\n").append(desc);
			if (sno != 0)
				sb.append("\n").append(indent).append("S/N ").append(device.getString(sno));
		}
		catch (final UnsupportedEncodingException e) {
			l.log(ERROR, "Java platform lacks support for the required standard charset UTF-16LE", e);
		}
		catch (final UsbPlatformException e) {
			// Thrown on Win 7/8 (USB error 8) on calling device.getString on most USB interfaces.
			// Therefore, catch it here, but don't issue any error/warning
			l.log(DEBUG, "extracting USB device strings, {0}", e.toString());
		}
		return sb.toString();
	}

	// sometimes the usb4java high-level API returns strings which exceed past the null terminator
	private static String trimAtNull(final String s) {
		final int end = s.indexOf((char) 0);
		return end > -1 ? s.substring(0, end) : s;
	}

	// pre: device = vendorId:productId
	private static boolean isKnxInterfaceId(final String device) {
		final String[] split = device.split(":", -1);
		try {
			final int vend = fromHex(split[0]);
			final int prod = fromHex(split[1]);
			return vendorProductIds.getOrDefault(vend, List.of()).contains(prod);
		}
		catch (final NumberFormatException ignore) {}
		return false;
	}

	// Cross-platform way to do name lookup for USB devices, using the low-level API.
	// Parse the USB device string descriptions for name, extract the vendor:product ID
	// string. Pass that ID to findDevice. which will do the lookup by ID.
	private static UsbDevice findDeviceByNameLowLevel(final String name) throws KNXException {
		final List<String> list = getDeviceDescriptionsLowLevel();
		if (name.isEmpty())
			list.removeIf(i -> !isKnxInterfaceId(i.split("ID |\n")[1]));
		else
			list.removeIf(i -> i.toLowerCase().indexOf(name.toLowerCase()) == -1);
		if (list.isEmpty())
			throw new KNXException(
					"no KNX USB device found" + (name.isEmpty() ? "" : " with name matching '" + name + "'"));

		final String desc = list.get(0);
		final String id = desc.substring(desc.indexOf("ID") + 3, desc.indexOf("\n"));
		return findDevice(id);
	}

	// On Win 7/8/8.1, libusb has a problem with overflows on getting the language descriptor,
	// so we can't read out the device string descriptors.
	// This method avoids any further issues down the road by using the ASCII descriptors.
	private static List<String> getDeviceDescriptionsLowLevel() {
		final Context ctx = new Context();
		final int err = LibUsb.init(ctx);
		if (err != 0) {
			slogger.log(ERROR, "LibUsb initialization error {0}: {1}", -err, LibUsb.strError(err));
			return Collections.emptyList();
		}
		try {
			final DeviceList list = new DeviceList();
			final int res = LibUsb.getDeviceList(ctx, list);
			if (res < 0) {
				slogger.log(ERROR, "LibUsb device list error {0}: {1}", -res, LibUsb.strError(res));
				return Collections.emptyList();
			}
			try {
				return StreamSupport.stream(list.spliterator(), false).map(UsbConnection::printInfo)
						.collect(Collectors.toList());
			}
			finally {
				LibUsb.freeDeviceList(list, true);
			}
		}
		finally {
			LibUsb.exit(ctx);
		}
	}

	// libusb low level
	private static String printInfo(final Device device) {
		final int bus = LibUsb.getBusNumber(device);
		final int address = LibUsb.getDeviceAddress(device);
		int vendor = 0;
		int product = 0;

		final DeviceDescriptor d = new DeviceDescriptor();
		int err = LibUsb.getDeviceDescriptor(device, d);
		if (err == 0) {
			vendor = d.idVendor() & 0xffff;
			product = d.idProduct() & 0xffff;
		}

		final StringBuilder sb = new StringBuilder();
		final String item = vendor != 0 ? toDeviceId(vendor, product) : "";
		sb.append("Bus ").append(bus).append(" Device ").append(address).append(": ID ").append(item);

		final String ind = "    ";
		final DeviceHandle dh = new DeviceHandle();
		err = LibUsb.open(device, dh);
		if (err == 0) {
			try {
				final String man = LibUsb.getStringDescriptor(dh, d.iManufacturer());
				final String prodname = LibUsb.getStringDescriptor(dh, d.iProduct());
				String desc = ind;
				if (prodname != null)
					desc += prodname;
				if (man != null)
					desc += " (" + man + ")";
				if (!desc.equals(ind))
					sb.append("\n").append(desc);
			}
			finally {
				LibUsb.close(dh);
			}
		}

		String attach = "";
		final Device parent = LibUsb.getParent(device);
		if (parent != null) {
			// ??? not necessary in my understanding of the USB tree structure, the bus
			// has to be the same as the child one's
			final int parentBus = LibUsb.getBusNumber(parent);
			final int parentAddress = LibUsb.getDeviceAddress(parent);
			attach = "Parent Hub " + parentBus + ":" + parentAddress;
		}
		final int port = LibUsb.getPortNumber(device);
		if (port != 0)
			attach += (attach.isEmpty() ? "Attached at port " : ", attached at port ") + port;

		// try to show the full path of port numbers from root for this device
		final ByteBuffer path = ByteBuffer.allocateDirect(8);
		final int result = LibUsb.getPortNumbers(device, path);
		if (result > 0)
			attach += IntStream.range(0, result).map(path::get).mapToObj(Integer::toString)
					.collect(Collectors.joining("/", " (/bus:" + LibUsb.getBusNumber(device) + "/", ")"));

		if (!attach.isEmpty())
			sb.append("\n").append(ind).append(attach);

		final int speed = LibUsb.getDeviceSpeed(device);
		if (speed != LibUsb.SPEED_UNKNOWN)
			sb.append("\n").append(ind).append(DescriptorUtils.getSpeedName(speed)).append(" Speed USB");
		return sb.toString();
	}

	private static String toDeviceId(final int vendorId, final int productId) {
		return String.format("%04x:%04x", vendorId, productId);
	}

	private static long toUnsigned(final byte[] data) {
		if (data.length == 1)
			return (data[0] & 0xff);
		if (data.length == 2)
			return (long) (data[0] & 0xff) << 8 | (data[1] & 0xff);
		return (long) (data[0] & 0xff) << 24 | (data[1] & 0xff) << 16 | (data[2] & 0xff) << 8 | (data[3] & 0xff);
	}

	private static int fromHex(final String hex) {
		return Integer.valueOf(hex.strip(), 16);
	}
}<|MERGE_RESOLUTION|>--- conflicted
+++ resolved
@@ -236,11 +236,7 @@
 			}
 			try {
 				final var report = new HidReport(data);
-<<<<<<< HEAD
-				logger.trace("EP {} {} I/O request {}", idx, dir,
-=======
 				logger.log(TRACE, "EP {0} {1} I/O request {2}", idx, dir,
->>>>>>> 1c6bbaa5
 						DataUnitBuilder.toHex(Arrays.copyOfRange(data, 0, report.reportHeader().dataLength() + 3), ""));
 				final EnumSet<PacketType> packetType = report.reportHeader().packetType();
 				final TransferProtocolHeader tph = report.transferProtocolHeader();
@@ -254,11 +250,7 @@
 						setResponse(report);
 					else if (tph.service() == BusAccessServerService.Info) {
 						final BusAccessServerFeature feature = report.featureId();
-<<<<<<< HEAD
-						logger.trace("{} {}", feature, DataUnitBuilder.toHex(report.data(), ""));
-=======
 						logger.log(TRACE, "{0} {1}", feature, DataUnitBuilder.toHex(report.data(), ""));
->>>>>>> 1c6bbaa5
 					}
 
 					if (report.featureId() == BusAccessServerFeature.ConnectionStatus) {
@@ -267,11 +259,7 @@
 					}
 				}
 				else
-<<<<<<< HEAD
-					logger.warn("unexpected service {}: {}", tph.service(), DataUnitBuilder.toHex(data, ""));
-=======
 					logger.log(WARNING, "unexpected service {0}: {1}", tph.service(), DataUnitBuilder.toHex(data, ""));
->>>>>>> 1c6bbaa5
 			}
 			catch (final KNXFormatException | RuntimeException e) {
 				logger.log(ERROR, "creating HID class report from " + DataUnitBuilder.toHex(data, ""), e);
@@ -304,11 +292,7 @@
 				}
 				catch (final UsbException ignore) {}
 			}
-<<<<<<< HEAD
-			slogger.info("Found {} KNX USB devices{}{}", devices.size(), sb.length() > 0 ? ":" : "", sb);
-=======
 			slogger.log(INFO, "Found {0} KNX USB devices{1}{2}", devices.size(), sb.length() > 0 ? ":" : "", sb);
->>>>>>> 1c6bbaa5
 		}
 		catch (final RuntimeException e) {}
 	}
@@ -365,14 +349,8 @@
 		slogger.log(DEBUG, "Enumerate USB devices\n{0}", sb);
 
 		// Use the low-level API, because on Windows the string descriptors cause problems
-<<<<<<< HEAD
-		if (slogger.isTraceEnabled())
-			slogger.trace("Enumerate USB devices using the low-level API\n{}",
-					getDeviceDescriptionsLowLevel().stream().collect(Collectors.joining("\n")));
-=======
 		slogger.log(TRACE, () -> "Enumerate USB devices using the low-level API\n" +
 				getDeviceDescriptionsLowLevel().stream().collect(Collectors.joining("\n")));
->>>>>>> 1c6bbaa5
 	}
 
 	/**
@@ -474,11 +452,7 @@
 	private void send(final HidReport frame) throws KNXPortClosedException, KNXTimeoutException {
 		try {
 			final byte[] data = frame.toByteArray();
-<<<<<<< HEAD
-			logger.trace("sending I/O request {}",
-=======
 			logger.log(TRACE, "sending I/O request {0}",
->>>>>>> 1c6bbaa5
 					DataUnitBuilder.toHex(Arrays.copyOfRange(data, 0, frame.reportHeader().dataLength() + 3), ""));
 			out.syncSubmit(data);
 		}
@@ -593,11 +567,7 @@
 
 	// returns [UsbInterface, Endpoint Address In, Endpoint Address Out]
 	private Object[] open(final UsbDevice device) throws UsbException {
-<<<<<<< HEAD
-		logger.info(printInfo(device, logger, ""));
-=======
 		logger.log(INFO, printInfo(device, logger, ""));
->>>>>>> 1c6bbaa5
 
 		final UsbConfiguration configuration = device.getActiveUsbConfiguration();
 		@SuppressWarnings("unchecked")
@@ -610,11 +580,7 @@
 			final List<UsbInterface> settings = uif.getSettings();
 			// iterate over all alternate settings this interface provides
 			for (final UsbInterface alt : settings) {
-<<<<<<< HEAD
-				logger.trace("{}, setting {}", alt,
-=======
 				logger.log(TRACE, "{0}, setting {1}", alt,
->>>>>>> 1c6bbaa5
 						alt.getUsbInterfaceDescriptor().bAlternateSetting() & 0xff);
 				// KNX USB has a HID class interface
 				final int interfaceClassHid = 0x03;
@@ -777,13 +743,8 @@
 				// unexpected order, ignore complete KNX frame and discard received reports
 				final String reports = partialReportList.stream().map(Object::toString)
 						.collect(Collectors.joining("]\n\t[", "\t[", "]"));
-<<<<<<< HEAD
-				logger.warn("received out of order HID report (expected seq {}, got {}) - ignore complete KNX frame, "
-						+ "discard reports:\n{}", i + 1, report.reportHeader().sequenceNumber(), reports);
-=======
 				logger.log(WARNING, "received out of order HID report (expected seq {0}, got {1}) - ignore complete KNX frame, "
 						+ "discard reports:\n{2}", i + 1, report.reportHeader().sequenceNumber(), reports);
->>>>>>> 1c6bbaa5
 				partialReportList.clear();
 				return;
 			}
@@ -806,11 +767,7 @@
 	 * @throws KNXFormatException on error creating cEMI message
 	 */
 	private void fireFrameReceived(final KnxTunnelEmi emiType, final byte[] frame) throws KNXFormatException {
-<<<<<<< HEAD
-		logger.debug("received {} frame {}", emiType, DataUnitBuilder.toHex(frame, ""));
-=======
 		logger.log(DEBUG, "received {0} frame {1}", emiType, DataUnitBuilder.toHex(frame, ""));
->>>>>>> 1c6bbaa5
 		final FrameEvent fe;
 		// check baos main service and forward frame as raw bytes
 		if ((frame[0] & 0xff) == 0xf0)
